import { Buffer } from 'buffer';
import type * as fs from 'node:fs';
import { Errno, ErrnoError } from '../error.js';
import type { File } from '../file.js';
import { flagToMode, isAppendable, isExclusive, isReadable, isTruncating, isWriteable, parseFlag } from '../file.js';
import type { FileContents } from '../filesystem.js';
import { BigIntStats, type Stats } from '../stats.js';
import { decodeUTF8, normalizeMode, normalizeOptions, normalizePath, normalizeTime } from '../utils.js';
import * as cache from './cache.js';
import { config } from './config.js';
import * as constants from './constants.js';
import { Dir, Dirent } from './dir.js';
import { dirname, join, parse, resolve } from './path.js';
import { _statfs, fd2file, fdMap, file2fd, fixError, resolveMount, type InternalOptions, type ReaddirOptions } from './shared.js';
import { emitChange } from './watchers.js';
import type { V_Context } from '../context.js';

export function renameSync(this: V_Context, oldPath: fs.PathLike, newPath: fs.PathLike): void {
	oldPath = normalizePath(oldPath);
	newPath = normalizePath(newPath);
	const oldMount = resolveMount(oldPath, this);
	const newMount = resolveMount(newPath, this);
	if (config.checkAccess && !statSync.call<V_Context, Parameters<fs.StatSyncFn>, Stats>(this, dirname(oldPath)).hasAccess(constants.W_OK)) {
		throw ErrnoError.With('EACCES', oldPath, 'rename');
	}
	try {
		if (oldMount === newMount) {
			oldMount.fs.renameSync(oldMount.path, newMount.path);
			emitChange('rename', oldPath.toString());
			emitChange('change', newPath.toString());
			return;
		}

		writeFileSync.call(this, newPath, readFileSync(oldPath));
		unlinkSync.call(this, oldPath);
		emitChange('rename', oldPath.toString());
	} catch (e) {
		throw fixError(e as ErrnoError, { [oldMount.path]: oldPath, [newMount.path]: newPath });
	}
}
renameSync satisfies typeof fs.renameSync;

/**
 * Test whether or not `path` exists by checking with the file system.
 */
export function existsSync(this: V_Context, path: fs.PathLike): boolean {
	path = normalizePath(path);
	try {
		const { fs, path: resolvedPath } = resolveMount(realpathSync(path), this);
		return fs.existsSync(resolvedPath);
	} catch (e) {
		if ((e as ErrnoError).errno == Errno.ENOENT) {
			return false;
		}

		throw e;
	}
}
existsSync satisfies typeof fs.existsSync;

export function statSync(this: V_Context, path: fs.PathLike, options?: { bigint?: boolean }): Stats;
export function statSync(this: V_Context, path: fs.PathLike, options: { bigint: true }): BigIntStats;
export function statSync(this: V_Context, path: fs.PathLike, options?: fs.StatOptions): Stats | BigIntStats {
	path = normalizePath(path);
	const { fs, path: resolved } = resolveMount(realpathSync(path), this);
	try {
		const stats = fs.statSync(resolved);
		if (config.checkAccess && !stats.hasAccess(constants.R_OK)) {
			throw ErrnoError.With('EACCES', resolved, 'stat');
		}
		return options?.bigint ? new BigIntStats(stats) : stats;
	} catch (e) {
		throw fixError(e as ErrnoError, { [resolved]: path });
	}
}
statSync satisfies fs.StatSyncFn;

/**
 * Synchronous `lstat`.
 * `lstat()` is identical to `stat()`, except that if path is a symbolic link,
 * then the link itself is stat-ed, not the file that it refers to.
 */
export function lstatSync(this: V_Context, path: fs.PathLike, options?: { bigint?: boolean }): Stats;
export function lstatSync(this: V_Context, path: fs.PathLike, options: { bigint: true }): BigIntStats;
export function lstatSync(this: V_Context, path: fs.PathLike, options?: fs.StatOptions): Stats | BigIntStats {
	path = normalizePath(path);
	const { fs, path: resolved } = resolveMount(path, this);
	try {
		const stats = fs.statSync(resolved);
		return options?.bigint ? new BigIntStats(stats) : stats;
	} catch (e) {
		throw fixError(e as ErrnoError, { [resolved]: path });
	}
}
lstatSync satisfies typeof fs.lstatSync;

export function truncateSync(this: V_Context, path: fs.PathLike, len: number | null = 0): void {
	using file = _openSync(path, 'r+');
	len ||= 0;
	if (len < 0) {
		throw new ErrnoError(Errno.EINVAL);
	}
	file.truncateSync(len);
}
truncateSync satisfies typeof fs.truncateSync;

export function unlinkSync(this: V_Context, path: fs.PathLike): void {
	path = normalizePath(path);
	const { fs, path: resolved } = resolveMount(path, this);
	try {
		if (config.checkAccess && !(cache.stats.get(path) || fs.statSync(resolved)).hasAccess(constants.W_OK)) {
			throw ErrnoError.With('EACCES', resolved, 'unlink');
		}
		fs.unlinkSync(resolved);
		emitChange('rename', path.toString());
	} catch (e) {
		throw fixError(e as ErrnoError, { [resolved]: path });
	}
}
unlinkSync satisfies typeof fs.unlinkSync;

function _openSync(this: V_Context, path: fs.PathLike, _flag: fs.OpenMode, _mode?: fs.Mode | null, resolveSymlinks: boolean = true): File {
	path = normalizePath(path);
	const mode = normalizeMode(_mode, 0o644),
		flag = parseFlag(_flag);

	path = resolveSymlinks ? realpathSync.call(this, path) : path;
	const { fs, path: resolved } = resolveMount(path, this);

	let stats: Stats | undefined;
	try {
		stats = fs.statSync(resolved);
	} catch {
		// nothing
	}

	if (!stats) {
		if ((!isWriteable(flag) && !isAppendable(flag)) || flag == 'r+') {
			throw ErrnoError.With('ENOENT', path, '_open');
		}
		// Create the file
		const parentStats: Stats = fs.statSync(dirname(resolved));
		if (config.checkAccess && !parentStats.hasAccess(constants.W_OK)) {
			throw ErrnoError.With('EACCES', dirname(path), '_open');
		}
		if (!parentStats.isDirectory()) {
			throw ErrnoError.With('ENOTDIR', dirname(path), '_open');
		}
		return fs.createFileSync(resolved, flag, mode);
	}

	if (config.checkAccess && (!stats.hasAccess(mode) || !stats.hasAccess(flagToMode(flag)))) {
		throw ErrnoError.With('EACCES', path, '_open');
	}

	if (isExclusive(flag)) {
		throw ErrnoError.With('EEXIST', path, '_open');
	}

	const file = fs.openFileSync(resolved, flag);

	if (isTruncating(flag)) {
		file.truncateSync(0);
	}

	return file;
}

/**
 * Synchronous file open.
 * @see http://www.manpagez.com/man/2/open/
 */
export function openSync(this: V_Context, path: fs.PathLike, flag: fs.OpenMode, mode: fs.Mode | null = constants.F_OK): number {
	return file2fd(_openSync.call(this, path, flag, mode, true));
}
openSync satisfies typeof fs.openSync;

/**
 * Opens a file or symlink
 * @internal
 */
export function lopenSync(this: V_Context, path: fs.PathLike, flag: string, mode?: fs.Mode | null): number {
	return file2fd(_openSync.call(this, path, flag, mode, false));
}

function _readFileSync(this: V_Context, fname: string, flag: string, resolveSymlinks: boolean): Uint8Array {
	// Get file.
	using file = _openSync.call(this, fname, flag, 0o644, resolveSymlinks);
	const stat = file.statSync();
	// Allocate buffer.
	const data = new Uint8Array(stat.size);
	file.readSync(data, 0, stat.size, 0);
	return data;
}

/**
 * Synchronously reads the entire contents of a file.
 * @option encoding The string encoding for the file contents. Defaults to `null`.
 * @option flag Defaults to `'r'`.
 * @returns file contents
 */
export function readFileSync(this: V_Context, path: fs.PathOrFileDescriptor, options?: { flag?: string } | null): Buffer;
export function readFileSync(this: V_Context, path: fs.PathOrFileDescriptor, options?: (fs.EncodingOption & { flag?: string }) | BufferEncoding | null): string;
export function readFileSync(this: V_Context, path: fs.PathOrFileDescriptor, _options: fs.WriteFileOptions | null = {}): FileContents {
	const options = normalizeOptions(_options, null, 'r', 0o644);
	const flag = parseFlag(options.flag);
	if (!isReadable(flag)) {
		throw new ErrnoError(Errno.EINVAL, 'Flag passed to readFile must allow for reading.');
	}
	const data: Buffer = Buffer.from(_readFileSync.call(this, typeof path == 'number' ? fd2file(path).path : path.toString(), options.flag, true));
	return options.encoding ? data.toString(options.encoding) : data;
}
readFileSync satisfies typeof fs.readFileSync;

/**
 * Synchronously writes data to a file, replacing the file if it already exists.
 *
 * The encoding option is ignored if data is a buffer.
 * @option encoding Defaults to `'utf8'`.
 * @option mode Defaults to `0644`.
 * @option flag Defaults to `'w'`.
 */
export function writeFileSync(this: V_Context, path: fs.PathOrFileDescriptor, data: FileContents, options?: fs.WriteFileOptions): void;
export function writeFileSync(this: V_Context, path: fs.PathOrFileDescriptor, data: FileContents, encoding?: BufferEncoding): void;
export function writeFileSync(this: V_Context, path: fs.PathOrFileDescriptor, data: FileContents, _options: fs.WriteFileOptions | BufferEncoding = {}): void {
	const options = normalizeOptions(_options, 'utf8', 'w+', 0o644);
	const flag = parseFlag(options.flag);
	if (!isWriteable(flag)) {
		throw new ErrnoError(Errno.EINVAL, 'Flag passed to writeFile must allow for writing.');
	}
	if (typeof data != 'string' && !options.encoding) {
		throw new ErrnoError(Errno.EINVAL, 'Encoding not specified');
	}
	const encodedData = typeof data == 'string' ? Buffer.from(data, options.encoding!) : new Uint8Array(data.buffer, data.byteOffset, data.byteLength);
	if (!encodedData) {
		throw new ErrnoError(Errno.EINVAL, 'Data not specified');
	}
	using file = _openSync.call(this, typeof path == 'number' ? fd2file(path).path : path.toString(), flag, options.mode, true);
	file.writeSync(encodedData, 0, encodedData.byteLength, 0);
	emitChange('change', path.toString());
}
writeFileSync satisfies typeof fs.writeFileSync;

/**
 * Asynchronously append data to a file, creating the file if it not yet exists.
 * @option encoding Defaults to `'utf8'`.
 * @option mode Defaults to `0644`.
 * @option flag Defaults to `'a+'`.
 */
export function appendFileSync(this: V_Context, filename: fs.PathOrFileDescriptor, data: FileContents, _options: fs.WriteFileOptions = {}): void {
	const options = normalizeOptions(_options, 'utf8', 'a+', 0o644);
	const flag = parseFlag(options.flag);
	if (!isAppendable(flag)) {
		throw new ErrnoError(Errno.EINVAL, 'Flag passed to appendFile must allow for appending.');
	}
	if (typeof data != 'string' && !options.encoding) {
		throw new ErrnoError(Errno.EINVAL, 'Encoding not specified');
	}
	const encodedData = typeof data == 'string' ? Buffer.from(data, options.encoding!) : new Uint8Array(data.buffer, data.byteOffset, data.byteLength);
	using file = _openSync.call(this, typeof filename == 'number' ? fd2file(filename).path : filename.toString(), flag, options.mode, true);
	file.writeSync(encodedData, 0, encodedData.byteLength);
}
appendFileSync satisfies typeof fs.appendFileSync;

/**
 * Synchronous `fstat`.
 * `fstat()` is identical to `stat()`, except that the file to be stat-ed is
 * specified by the file descriptor `fd`.
 */
export function fstatSync(this: V_Context, fd: number, options?: { bigint?: boolean }): Stats;
export function fstatSync(this: V_Context, fd: number, options: { bigint: true }): BigIntStats;
export function fstatSync(this: V_Context, fd: number, options?: fs.StatOptions): Stats | BigIntStats {
	const stats: Stats = fd2file(fd).statSync();
	return options?.bigint ? new BigIntStats(stats) : stats;
}
fstatSync satisfies typeof fs.fstatSync;

export function closeSync(this: V_Context, fd: number): void {
	fd2file(fd).closeSync();
	fdMap.delete(fd);
}
closeSync satisfies typeof fs.closeSync;

export function ftruncateSync(this: V_Context, fd: number, len: number | null = 0): void {
	len ||= 0;
	if (len < 0) {
		throw new ErrnoError(Errno.EINVAL);
	}
	fd2file(fd).truncateSync(len);
}
ftruncateSync satisfies typeof fs.ftruncateSync;

export function fsyncSync(this: V_Context, fd: number): void {
	fd2file(fd).syncSync();
}
fsyncSync satisfies typeof fs.fsyncSync;

export function fdatasyncSync(this: V_Context, fd: number): void {
	fd2file(fd).datasyncSync();
}
fdatasyncSync satisfies typeof fs.fdatasyncSync;

/**
 * Write buffer to the file specified by `fd`.
 * @param data Uint8Array containing the data to write to the file.
 * @param offset Offset in the buffer to start reading data from.
 * @param length The amount of bytes to write to the file.
 * @param position Offset from the beginning of the file where this data should be written.
 * If position is null, the data will be written at the current position.
 */
export function writeSync(this: V_Context, fd: number, data: ArrayBufferView, offset?: number | null, length?: number | null, position?: number | null): number;
export function writeSync(this: V_Context, fd: number, data: string, position?: number | null, encoding?: BufferEncoding | null): number;
export function writeSync(this: V_Context, fd: number, data: FileContents, posOrOff?: number | null, lenOrEnc?: BufferEncoding | number | null, pos?: number | null): number {
	let buffer: Uint8Array, offset: number | undefined, length: number, position: number | null;
	if (typeof data === 'string') {
		// Signature 1: (fd, string, [position?, [encoding?]])
		position = typeof posOrOff === 'number' ? posOrOff : null;
		const encoding = typeof lenOrEnc === 'string' ? lenOrEnc : ('utf8' as BufferEncoding);
		offset = 0;
		buffer = Buffer.from(data, encoding);
		length = buffer.byteLength;
	} else {
		// Signature 2: (fd, buffer, offset, length, position?)
		buffer = new Uint8Array(data.buffer, data.byteOffset, data.byteLength);
		offset = posOrOff!;
		length = lenOrEnc as number;
		position = typeof pos === 'number' ? pos : null;
	}

	const file = fd2file(fd);
	position ??= file.position;
	const bytesWritten = file.writeSync(buffer, offset, length, position);
	emitChange('change', file.path);
	return bytesWritten;
}
writeSync satisfies typeof fs.writeSync;

export function readSync(this: V_Context, fd: number, buffer: ArrayBufferView, options?: fs.ReadSyncOptions): number;
export function readSync(this: V_Context, fd: number, buffer: ArrayBufferView, offset: number, length: number, position?: fs.ReadPosition | null): number;
/**
 * Read data from the file specified by `fd`.
 * @param buffer The buffer that the data will be written to.
 * @param offset The offset within the buffer where writing will start.
 * @param length An integer specifying the number of bytes to read.
 * @param position An integer specifying where to begin reading from in the file.
 * If position is null, data will be read from the current file position.
 */
export function readSync(this: V_Context, fd: number, buffer: ArrayBufferView, options?: fs.ReadSyncOptions | number, length?: number, position?: fs.ReadPosition | null): number {
	const file = fd2file(fd);
	const offset = typeof options == 'object' ? options.offset : options;
	if (typeof options == 'object') {
		length = options.length;
		position = options.position;
	}

	position = Number(position);
	if (isNaN(position)) {
		position = file.position!;
	}

	return file.readSync(buffer, offset, length, position);
}
readSync satisfies typeof fs.readSync;

export function fchownSync(this: V_Context, fd: number, uid: number, gid: number): void {
	fd2file(fd).chownSync(uid, gid);
}
fchownSync satisfies typeof fs.fchownSync;

export function fchmodSync(this: V_Context, fd: number, mode: number | string): void {
	const numMode = normalizeMode(mode, -1);
	if (numMode < 0) {
		throw new ErrnoError(Errno.EINVAL, `Invalid mode.`);
	}
	fd2file(fd).chmodSync(numMode);
}
fchmodSync satisfies typeof fs.fchmodSync;

/**
 * Change the file timestamps of a file referenced by the supplied file descriptor.
 */
export function futimesSync(this: V_Context, fd: number, atime: string | number | Date, mtime: string | number | Date): void {
	fd2file(fd).utimesSync(normalizeTime(atime), normalizeTime(mtime));
}
futimesSync satisfies typeof fs.futimesSync;

export function rmdirSync(this: V_Context, path: fs.PathLike): void {
	path = normalizePath(path);
	const { fs, path: resolved } = resolveMount(realpathSync(path), this);
	try {
		const stats = cache.stats.get(path) || fs.statSync(resolved);
		if (!stats.isDirectory()) {
			throw ErrnoError.With('ENOTDIR', resolved, 'rmdir');
		}
		if (config.checkAccess && !stats.hasAccess(constants.W_OK)) {
			throw ErrnoError.With('EACCES', resolved, 'rmdir');
		}
		fs.rmdirSync(resolved);
		emitChange('rename', path.toString());
	} catch (e) {
		throw fixError(e as ErrnoError, { [resolved]: path });
	}
}
rmdirSync satisfies typeof fs.rmdirSync;

/**
 * Synchronous `mkdir`. Mode defaults to `o777`.
 */
export function mkdirSync(this: V_Context, path: fs.PathLike, options: fs.MakeDirectoryOptions & { recursive: true }): string | undefined;
export function mkdirSync(this: V_Context, path: fs.PathLike, options?: fs.Mode | (fs.MakeDirectoryOptions & { recursive?: false }) | null): void;
export function mkdirSync(this: V_Context, path: fs.PathLike, options?: fs.Mode | fs.MakeDirectoryOptions | null): string | undefined;
export function mkdirSync(this: V_Context, path: fs.PathLike, options?: fs.Mode | fs.MakeDirectoryOptions | null): string | undefined | void {
	options = typeof options === 'object' ? options : { mode: options };
	const mode = normalizeMode(options?.mode, 0o777);

	path = realpathSync.call(this, path);
	const { fs, path: resolved } = resolveMount(path, this);
	const errorPaths: Record<string, string> = { [resolved]: path };

	try {
		if (!options?.recursive) {
			if (config.checkAccess && !fs.statSync(dirname(resolved)).hasAccess(constants.W_OK)) {
				throw ErrnoError.With('EACCES', dirname(resolved), 'mkdir');
			}
			return fs.mkdirSync(resolved, mode);
		}

		const dirs: string[] = [];
		for (let dir = resolved, original = path; !fs.existsSync(dir); dir = dirname(dir), original = dirname(original)) {
			dirs.unshift(dir);
			errorPaths[dir] = original;
		}
		for (const dir of dirs) {
			if (config.checkAccess && !fs.statSync(dirname(dir)).hasAccess(constants.W_OK)) {
				throw ErrnoError.With('EACCES', dirname(dir), 'mkdir');
			}
			fs.mkdirSync(dir, mode);
			emitChange('rename', dir);
		}
		return dirs[0];
	} catch (e) {
		throw fixError(e as ErrnoError, errorPaths);
	}
}
mkdirSync satisfies typeof fs.mkdirSync;

export function readdirSync(
	this: V_Context,
	path: fs.PathLike,
	options?: (fs.ObjectEncodingOptions & ReaddirOptions & { withFileTypes?: false }) | BufferEncoding | null
): string[];
export function readdirSync(this: V_Context, path: fs.PathLike, options: fs.BufferEncodingOption & ReaddirOptions & { withFileTypes?: false }): Buffer[];
export function readdirSync(
	this: V_Context,
	path: fs.PathLike,
	options?: (fs.ObjectEncodingOptions & ReaddirOptions & { withFileTypes?: false }) | BufferEncoding | null
): string[] | Buffer[];
export function readdirSync(this: V_Context, path: fs.PathLike, options: fs.ObjectEncodingOptions & ReaddirOptions & { withFileTypes: true }): Dirent[];
export function readdirSync(
	this: V_Context,
	path: fs.PathLike,
	options?: (ReaddirOptions & (fs.ObjectEncodingOptions | fs.BufferEncodingOption)) | BufferEncoding | null
): string[] | Dirent[] | Buffer[];
export function readdirSync(
	this: V_Context,
	path: fs.PathLike,
	options?: (ReaddirOptions & (fs.ObjectEncodingOptions | fs.BufferEncodingOption)) | BufferEncoding | null
): string[] | Dirent[] | Buffer[] {
	options = typeof options === 'object' ? options : { encoding: options };
	path = normalizePath(path);
	const { fs, path: resolved } = resolveMount(realpathSync(path), this);
	let entries: string[];
	try {
		const stats = cache.stats.get(path) || fs.statSync(resolved);
		cache.stats.set(path, stats);
		if (config.checkAccess && !stats.hasAccess(constants.R_OK)) {
			throw ErrnoError.With('EACCES', resolved, 'readdir');
		}
		if (!stats.isDirectory()) {
			throw ErrnoError.With('ENOTDIR', resolved, 'readdir');
		}
		entries = fs.readdirSync(resolved);
	} catch (e) {
		throw fixError(e as ErrnoError, { [resolved]: path });
	}

	// Iterate over entries and handle recursive case if needed
	const values: (string | Dirent | Buffer)[] = [];
	for (const entry of entries) {
		const entryStat = cache.stats.get(join(path, entry)) || fs.statSync(join(resolved, entry));
		cache.stats.set(join(path, entry), entryStat);

		if (options?.withFileTypes) {
			values.push(new Dirent(entry, entryStat));
		} else if (options?.encoding == 'buffer') {
			values.push(Buffer.from(entry));
		} else {
			values.push(entry);
		}
		if (!entryStat.isDirectory() || !options?.recursive) continue;

		for (const subEntry of readdirSync.call(this, join(path, entry), { ...options, _isIndirect: true })) {
			if (subEntry instanceof Dirent) {
				subEntry.path = join(entry, subEntry.path);
				values.push(subEntry);
			} else if (Buffer.isBuffer(subEntry)) {
				values.push(Buffer.from(join(entry, decodeUTF8(subEntry))));
			} else {
				values.push(join(entry, subEntry));
			}
		}
	}

	if (!options?._isIndirect) {
		cache.stats.clear();
	}
	return values as string[] | Dirent[] | Buffer[];
}
readdirSync satisfies typeof fs.readdirSync;

export function linkSync(this: V_Context, targetPath: fs.PathLike, linkPath: fs.PathLike): void {
	targetPath = normalizePath(targetPath);
	if (config.checkAccess && !statSync(dirname(targetPath)).hasAccess(constants.R_OK)) {
		throw ErrnoError.With('EACCES', dirname(targetPath), 'link');
	}
	linkPath = normalizePath(linkPath);
	if (config.checkAccess && !statSync(dirname(linkPath)).hasAccess(constants.W_OK)) {
		throw ErrnoError.With('EACCES', dirname(linkPath), 'link');
	}

	const { fs, path } = resolveMount(targetPath, this);
	const link = resolveMount(linkPath, this);
	if (fs != link.fs) {
		throw ErrnoError.With('EXDEV', linkPath, 'link');
	}
	try {
		if (config.checkAccess && !fs.statSync(path).hasAccess(constants.R_OK)) {
			throw ErrnoError.With('EACCES', path, 'link');
		}
		return fs.linkSync(path, linkPath);
	} catch (e) {
		throw fixError(e as ErrnoError, { [path]: targetPath, [link.path]: linkPath });
	}
}
linkSync satisfies typeof fs.linkSync;

/**
 * Synchronous `symlink`.
 * @param target target path
 * @param path link path
 * @param type can be either `'dir'` or `'file'` (default is `'file'`)
 */
export function symlinkSync(this: V_Context, target: fs.PathLike, path: fs.PathLike, type: fs.symlink.Type | null = 'file'): void {
	if (!['file', 'dir', 'junction'].includes(type!)) {
		throw new ErrnoError(Errno.EINVAL, 'Invalid type: ' + type);
	}
	if (existsSync.call(this, path)) {
		throw ErrnoError.With('EEXIST', path.toString(), 'symlink');
	}

<<<<<<< HEAD
	writeFileSync.call(this, path, target.toString());
	const file = _openSync.call(this, path, 'r+', 0o644, false);
	file._setTypeSync(constants.S_IFLNK);
=======
	writeFileSync(path, target.toString());
	const file = _openSync(path, 'r+', 0o644, false);
	file.chmodSync(constants.S_IFLNK);
>>>>>>> b3ef0058
}
symlinkSync satisfies typeof fs.symlinkSync;

export function readlinkSync(this: V_Context, path: fs.PathLike, options?: fs.BufferEncodingOption): Buffer;
export function readlinkSync(this: V_Context, path: fs.PathLike, options: fs.EncodingOption | BufferEncoding): string;
export function readlinkSync(this: V_Context, path: fs.PathLike, options?: fs.EncodingOption | BufferEncoding | fs.BufferEncodingOption): Buffer | string;
export function readlinkSync(this: V_Context, path: fs.PathLike, options?: fs.EncodingOption | BufferEncoding | fs.BufferEncodingOption): Buffer | string {
	const value: Buffer = Buffer.from(_readFileSync.call(this, path.toString(), 'r', false));
	const encoding = typeof options == 'object' ? options?.encoding : options;
	if (encoding == 'buffer') {
		return value;
	}
	return value.toString(encoding!);
}
readlinkSync satisfies typeof fs.readlinkSync;

export function chownSync(this: V_Context, path: fs.PathLike, uid: number, gid: number): void {
	const fd = openSync.call(this, path, 'r+');
	fchownSync(fd, uid, gid);
	closeSync(fd);
}
chownSync satisfies typeof fs.chownSync;

export function lchownSync(this: V_Context, path: fs.PathLike, uid: number, gid: number): void {
	const fd = lopenSync.call(this, path, 'r+');
	fchownSync(fd, uid, gid);
	closeSync(fd);
}
lchownSync satisfies typeof fs.lchownSync;

export function chmodSync(this: V_Context, path: fs.PathLike, mode: fs.Mode): void {
	const fd = openSync.call(this, path, 'r+');
	fchmodSync(fd, mode);
	closeSync(fd);
}
chmodSync satisfies typeof fs.chmodSync;

export function lchmodSync(this: V_Context, path: fs.PathLike, mode: number | string): void {
	const fd = lopenSync.call(this, path, 'r+');
	fchmodSync(fd, mode);
	closeSync(fd);
}
lchmodSync satisfies typeof fs.lchmodSync;

/**
 * Change file timestamps of the file referenced by the supplied path.
 */
export function utimesSync(this: V_Context, path: fs.PathLike, atime: string | number | Date, mtime: string | number | Date): void {
	const fd = openSync.call(this, path, 'r+');
	futimesSync(fd, atime, mtime);
	closeSync(fd);
}
utimesSync satisfies typeof fs.utimesSync;

/**
 * Change file timestamps of the file referenced by the supplied path.
 */
export function lutimesSync(this: V_Context, path: fs.PathLike, atime: string | number | Date, mtime: string | number | Date): void {
	const fd = lopenSync.call(this, path, 'r+');
	futimesSync(fd, atime, mtime);
	closeSync(fd);
}
lutimesSync satisfies typeof fs.lutimesSync;

export function realpathSync(this: V_Context, path: fs.PathLike, options: fs.BufferEncodingOption): Buffer;
export function realpathSync(this: V_Context, path: fs.PathLike, options?: fs.EncodingOption): string;
export function realpathSync(this: V_Context, path: fs.PathLike, options?: fs.EncodingOption | fs.BufferEncodingOption): string | Buffer {
	path = normalizePath(path);
	if (cache.paths.has(path)) return cache.paths.get(path)!;
	const { base, dir } = parse(path);
<<<<<<< HEAD
	const lpath = join(dir == '/' ? '/' : cache.paths.getSync(dir) || realpathSync.call(this, dir), base);
	const { fs, path: resolvedPath, mountPoint } = resolveMount(lpath, this);
=======
	const realDir = dir == '/' ? '/' : cache.paths.get(dir) || realpathSync(dir);
	const lpath = join(realDir, base);
	const { fs, path: resolvedPath } = resolveMount(lpath);
>>>>>>> b3ef0058

	try {
		const stats = cache.stats.get(lpath) || fs.statSync(resolvedPath);
		cache.stats.set(lpath, stats);
		if (!stats.isSymbolicLink()) {
			cache.paths.set(path, lpath);
			return lpath;
		}

<<<<<<< HEAD
		const target = mountPoint + readlinkSync.call(this, lpath, options).toString();
		return cache.paths.getSync(target) || realpathSync.call(this, target);
=======
		const target = resolve(realDir, readlinkSync(lpath, options).toString());
		const real = cache.paths.get(target) || realpathSync(target);
		cache.paths.set(path, real);
		return real;
>>>>>>> b3ef0058
	} catch (e) {
		if ((e as ErrnoError).code == 'ENOENT') {
			return path;
		}
		throw fixError(e as ErrnoError, { [resolvedPath]: lpath });
	}
}
realpathSync satisfies Omit<typeof fs.realpathSync, 'native'>;

export function accessSync(this: V_Context, path: fs.PathLike, mode: number = 0o600): void {
	if (!config.checkAccess) return;
	if (!statSync.call<V_Context, Parameters<fs.StatSyncFn>, Stats>(this, path).hasAccess(mode)) {
		throw new ErrnoError(Errno.EACCES);
	}
}
accessSync satisfies typeof fs.accessSync;

/**
 * Synchronous `rm`. Removes files or directories (recursively).
 * @param path The path to the file or directory to remove.
 */
export function rmSync(this: V_Context, path: fs.PathLike, options?: fs.RmOptions & InternalOptions): void {
	path = normalizePath(path);

	let stats: Stats | undefined;
	try {
		stats = cache.stats.get(path) || statSync(path);
	} catch (error) {
		if ((error as ErrnoError).code != 'ENOENT' || !options?.force) throw error;
	}

	if (!stats) {
		return;
	}

	cache.stats.set(path, stats);

	switch (stats.mode & constants.S_IFMT) {
		case constants.S_IFDIR:
			if (options?.recursive) {
				for (const entry of readdirSync.call<V_Context, [string, any], string[]>(this, path, { _isIndirect: true })) {
					rmSync.call(this, join(path, entry), { ...options, _isIndirect: true });
				}
			}

			rmdirSync.call(this, path);
			break;
		case constants.S_IFREG:
		case constants.S_IFLNK:
<<<<<<< HEAD
			unlinkSync.call(this, path);
			break;
=======
>>>>>>> b3ef0058
		case constants.S_IFBLK:
		case constants.S_IFCHR:
			unlinkSync(path);
			break;
		case constants.S_IFIFO:
		case constants.S_IFSOCK:
		default:
			cache.stats.clear();
			throw new ErrnoError(Errno.EPERM, 'File type not supported', path, 'rm');
	}

	if (!options?._isIndirect) {
		cache.stats.clear();
	}
}
rmSync satisfies typeof fs.rmSync;

/**
 * Synchronous `mkdtemp`. Creates a unique temporary directory.
 * @param prefix The directory prefix.
 * @param options The encoding (or an object including `encoding`).
 * @returns The path to the created temporary directory, encoded as a string or buffer.
 */
export function mkdtempSync(this: V_Context, prefix: string, options: fs.BufferEncodingOption): Buffer;
export function mkdtempSync(this: V_Context, prefix: string, options?: fs.EncodingOption): string;
export function mkdtempSync(this: V_Context, prefix: string, options?: fs.EncodingOption | fs.BufferEncodingOption): string | Buffer {
	const encoding = typeof options === 'object' ? options?.encoding : options || 'utf8';
	const fsName = `${prefix}${Date.now()}-${Math.random().toString(36).slice(2)}`;
	const resolvedPath = '/tmp/' + fsName;

	mkdirSync.call(this, resolvedPath);

	return encoding == 'buffer' ? Buffer.from(resolvedPath) : resolvedPath;
}
mkdtempSync satisfies typeof fs.mkdtempSync;

/**
 * Synchronous `copyFile`. Copies a file.
 * @param flags Optional flags for the copy operation. Currently supports these flags:
 * - `fs.constants.COPYFILE_EXCL`: If the destination file already exists, the operation fails.
 */
export function copyFileSync(this: V_Context, source: fs.PathLike, destination: fs.PathLike, flags?: number): void {
	source = normalizePath(source);
	destination = normalizePath(destination);

	if (flags && flags & constants.COPYFILE_EXCL && existsSync(destination)) {
		throw new ErrnoError(Errno.EEXIST, 'Destination file already exists.', destination, 'copyFile');
	}

	writeFileSync.call(this, destination, readFileSync(source));
	emitChange('rename', destination.toString());
}
copyFileSync satisfies typeof fs.copyFileSync;

/**
 * Synchronous `readv`. Reads from a file descriptor into multiple buffers.
 * @param fd The file descriptor.
 * @param buffers An array of Uint8Array buffers.
 * @param position The position in the file where to begin reading.
 * @returns The number of bytes read.
 */
export function readvSync(this: V_Context, fd: number, buffers: readonly NodeJS.ArrayBufferView[], position?: number): number {
	const file = fd2file(fd);
	let bytesRead = 0;

	for (const buffer of buffers) {
		bytesRead += file.readSync(buffer, 0, buffer.byteLength, position! + bytesRead);
	}

	return bytesRead;
}
readvSync satisfies typeof fs.readvSync;

/**
 * Synchronous `writev`. Writes from multiple buffers into a file descriptor.
 * @param fd The file descriptor.
 * @param buffers An array of Uint8Array buffers.
 * @param position The position in the file where to begin writing.
 * @returns The number of bytes written.
 */
export function writevSync(this: V_Context, fd: number, buffers: readonly ArrayBufferView[], position?: number): number {
	const file = fd2file(fd);
	let bytesWritten = 0;

	for (const buffer of buffers) {
		bytesWritten += file.writeSync(new Uint8Array(buffer.buffer), 0, buffer.byteLength, position! + bytesWritten);
	}

	return bytesWritten;
}
writevSync satisfies typeof fs.writevSync;

/**
 * Synchronous `opendir`. Opens a directory.
 * @param path The path to the directory.
 * @param options Options for opening the directory.
 * @returns A `Dir` object representing the opened directory.
 * @todo Handle options
 */
export function opendirSync(this: V_Context, path: fs.PathLike, options?: fs.OpenDirOptions): Dir {
	path = normalizePath(path);
	return new Dir(path);
}
opendirSync satisfies typeof fs.opendirSync;

/**
 * Synchronous `cp`. Recursively copies a file or directory.
 * @param source The source file or directory.
 * @param destination The destination file or directory.
 * @param opts Options for the copy operation. Currently supports these options from Node.js 'fs.cpSync':
 * - `dereference`: Dereference symbolic links. *(unconfirmed)*
 * - `errorOnExist`: Throw an error if the destination file or directory already exists.
 * - `filter`: A function that takes a source and destination path and returns a boolean, indicating whether to copy `source` element.
 * - `force`: Overwrite the destination if it exists, and overwrite existing readonly destination files. *(unconfirmed)*
 * - `preserveTimestamps`: Preserve file timestamps.
 * - `recursive`: If `true`, copies directories recursively.
 */
export function cpSync(this: V_Context, source: fs.PathLike, destination: fs.PathLike, opts?: fs.CopySyncOptions): void {
	source = normalizePath(source);
	destination = normalizePath(destination);

	const srcStats = lstatSync.call<V_Context, Parameters<fs.StatSyncFn>, Stats>(this, source); // Use lstat to follow symlinks if not dereferencing

	if (opts?.errorOnExist && existsSync.call(this, destination)) {
		throw new ErrnoError(Errno.EEXIST, 'Destination file or directory already exists.', destination, 'cp');
	}

	switch (srcStats.mode & constants.S_IFMT) {
		case constants.S_IFDIR:
			if (!opts?.recursive) {
				throw new ErrnoError(Errno.EISDIR, source + ' is a directory (not copied)', source, 'cp');
			}
			mkdirSync.call(this, destination, { recursive: true }); // Ensure the destination directory exists
			for (const dirent of readdirSync.call<V_Context, [string, any], Dirent[]>(this, source, { withFileTypes: true })) {
				if (opts.filter && !opts.filter(join(source, dirent.name), join(destination, dirent.name))) {
					continue; // Skip if the filter returns false
				}
				cpSync.call(this, join(source, dirent.name), join(destination, dirent.name), opts);
			}
			break;
		case constants.S_IFREG:
		case constants.S_IFLNK:
			copyFileSync.call(this, source, destination);
			break;
		case constants.S_IFBLK:
		case constants.S_IFCHR:
		case constants.S_IFIFO:
		case constants.S_IFSOCK:
		default:
			throw new ErrnoError(Errno.EPERM, 'File type not supported', source, 'rm');
	}

	// Optionally preserve timestamps
	if (opts?.preserveTimestamps) {
		utimesSync.call(this, destination, srcStats.atime, srcStats.mtime);
	}
}
cpSync satisfies typeof fs.cpSync;

/**
 * Synchronous statfs(2). Returns information about the mounted file system which contains path.
 * In case of an error, the err.code will be one of Common System Errors.
 * @param path A path to an existing file or directory on the file system to be queried.
 */
export function statfsSync(this: V_Context, path: fs.PathLike, options?: fs.StatFsOptions & { bigint?: false }): fs.StatsFs;
export function statfsSync(this: V_Context, path: fs.PathLike, options: fs.StatFsOptions & { bigint: true }): fs.BigIntStatsFs;
export function statfsSync(this: V_Context, path: fs.PathLike, options?: fs.StatFsOptions): fs.StatsFs | fs.BigIntStatsFs;
export function statfsSync(this: V_Context, path: fs.PathLike, options?: fs.StatFsOptions): fs.StatsFs | fs.BigIntStatsFs {
	path = normalizePath(path);
	const { fs } = resolveMount(path, this);
	return _statfs(fs, options?.bigint);
}<|MERGE_RESOLUTION|>--- conflicted
+++ resolved
@@ -558,15 +558,9 @@
 		throw ErrnoError.With('EEXIST', path.toString(), 'symlink');
 	}
 
-<<<<<<< HEAD
 	writeFileSync.call(this, path, target.toString());
 	const file = _openSync.call(this, path, 'r+', 0o644, false);
-	file._setTypeSync(constants.S_IFLNK);
-=======
-	writeFileSync(path, target.toString());
-	const file = _openSync(path, 'r+', 0o644, false);
 	file.chmodSync(constants.S_IFLNK);
->>>>>>> b3ef0058
 }
 symlinkSync satisfies typeof fs.symlinkSync;
 
@@ -637,14 +631,9 @@
 	path = normalizePath(path);
 	if (cache.paths.has(path)) return cache.paths.get(path)!;
 	const { base, dir } = parse(path);
-<<<<<<< HEAD
-	const lpath = join(dir == '/' ? '/' : cache.paths.getSync(dir) || realpathSync.call(this, dir), base);
-	const { fs, path: resolvedPath, mountPoint } = resolveMount(lpath, this);
-=======
-	const realDir = dir == '/' ? '/' : cache.paths.get(dir) || realpathSync(dir);
+	const realDir = dir == '/' ? '/' : cache.paths.get(dir) || realpathSync.call(this, dir);
 	const lpath = join(realDir, base);
-	const { fs, path: resolvedPath } = resolveMount(lpath);
->>>>>>> b3ef0058
+	const { fs, path: resolvedPath } = resolveMount(lpath, this);
 
 	try {
 		const stats = cache.stats.get(lpath) || fs.statSync(resolvedPath);
@@ -654,15 +643,10 @@
 			return lpath;
 		}
 
-<<<<<<< HEAD
-		const target = mountPoint + readlinkSync.call(this, lpath, options).toString();
-		return cache.paths.getSync(target) || realpathSync.call(this, target);
-=======
-		const target = resolve(realDir, readlinkSync(lpath, options).toString());
-		const real = cache.paths.get(target) || realpathSync(target);
+		const target = resolve(realDir, readlinkSync.call(this, lpath, options).toString());
+		const real = cache.paths.get(target) || realpathSync.call(this, target);
 		cache.paths.set(path, real);
 		return real;
->>>>>>> b3ef0058
 	} catch (e) {
 		if ((e as ErrnoError).code == 'ENOENT') {
 			return path;
@@ -712,14 +696,9 @@
 			break;
 		case constants.S_IFREG:
 		case constants.S_IFLNK:
-<<<<<<< HEAD
-			unlinkSync.call(this, path);
-			break;
-=======
->>>>>>> b3ef0058
 		case constants.S_IFBLK:
 		case constants.S_IFCHR:
-			unlinkSync(path);
+			unlinkSync.call(this, path);
 			break;
 		case constants.S_IFIFO:
 		case constants.S_IFSOCK:
